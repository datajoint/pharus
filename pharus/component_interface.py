--- conflicted
+++ resolved
@@ -11,11 +11,8 @@
 import types
 import io
 import numpy as np
-<<<<<<< HEAD
 from uuid import UUID
-=======
 from functools import reduce
->>>>>>> c17ee2c9
 
 
 class NumpyEncoder(json.JSONEncoder):
@@ -431,49 +428,7 @@
         )
 
 
-<<<<<<< HEAD
-class BasicQuery(QueryComponent):
-    def __init__(self, *args, **kwargs):
-        super().__init__(*args, **kwargs)
-        self.frontend_map = {
-            "source": "sci-viz/src/Components/Plots/FullPlotly.tsx",
-            "target": "FullPlotly",
-        }
-        self.response_examples = {
-            "dj_query_route": {
-                "recordHeader": ["subject_uuid", "session_start_time", "session_uuid"],
-                "records": [
-                    [
-                        "00778394-c956-408d-8a6c-ca3b05a611d5",
-                        1565436299.0,
-                        "fb9bdf18-76be-452b-ac4e-21d5de3a6f9f",
-                    ]
-                ],
-                "totalCount": 1,
-            },
-        }
-
-    def dj_query_route(self):
-        fetch_metadata = self.fetch_metadata
-        record_header, table_records, total_count = _DJConnector._fetch_records(
-            query=fetch_metadata["query"] & self.restriction[0],
-            fetch_args=fetch_metadata["fetch_args"],
-            page=int(request.args["page"]) if "page" in request.args else 1,
-            limit=int(request.args["limit"]) if "limit" in request.args else 1000,
-        )
-        return NumpyEncoder.dumps(
-            dict(
-                recordHeader=record_header,
-                records=table_records,
-                totalCount=total_count,
-            )
-        )
-
-
-class FileImageAttachComponent(QueryComponent):
-=======
 class FileImageAttachComponent(FetchComponent):
->>>>>>> c17ee2c9
     def __init__(self, *args, **kwargs):
         super().__init__(*args, **kwargs)
         self.frontend_map = {
