"""This module is a GUI component library of various common interfaces."""
from base64 import b64decode
import json
import datajoint as dj
import re
import inspect
from datetime import date, datetime
from flask import request, send_file
from .interface import _DJConnector
import os
from pathlib import Path
import types
import io
import numpy as np
from uuid import UUID
import cv2
import base64


class NumpyEncoder(json.JSONEncoder):
    """teach json to dump datetimes, etc"""

    npmap = {
        np.bool_: bool,
        np.uint8: int,
        np.uint16: int,
        np.uint32: int,
        np.uint64: int,
        np.int8: int,
        np.int16: int,
        np.int32: int,
        np.int64: int,
        np.float32: float,
        np.float64: float,
        np.ndarray: list,
    }

    def default(self, o):
        if type(o) in self.npmap:
            return self.npmap[type(o)](o)
        if type(o) is UUID:
            return str(o)
        if type(o) is str and o == "NaN":
            return None
        if type(o) in (datetime, date):
            return o.isoformat()
        return json.JSONEncoder.default(self, o)

    @classmethod
    def dumps(cls, obj):
        return json.dumps(obj, cls=cls)


class Component:
    def __init__(
        self,
        name,
        component_config,
        static_config,
        connection: dj.Connection,
        payload=None,
    ):
        self.name = name
        self.type = component_config["type"]
        self.route = component_config["route"]
        if not all(k in component_config for k in ("x", "y", "height", "width")):
            self.mode = "dynamic"
        else:
            self.mode = "fixed"
            self.x = component_config["x"]
            self.y = component_config["y"]
            self.height = component_config["height"]
            self.width = component_config["width"]
        if static_config:
            self.static_variables = types.MappingProxyType(static_config)
        self.connection = connection
        self.payload = payload


class SlideshowComponent(Component):
    def __init__(self, *args, **kwargs):
        super().__init__(*args, **kwargs)

    def dj_query_route(self):

        video = cv2.VideoCapture("specs/test.avi")

        payload_size = 0  # bytes
        encoded_frames = []
        last_chunk = False

        chunk_size = int(request.args["chunk_size"])
        start_frame = int(request.args["start_frame"])

        video.set(cv2.CAP_PROP_POS_FRAMES, start_frame)
        while payload_size < chunk_size:
            success, frame = video.read()
            if not success:
                last_chunk = True
                break
            encoded_f = cv2.imencode(".jpeg", frame)[1].tobytes()
            # if len(encoded_f) + payload_size > chunk_size:
            #     break
            encoded_frames.append(base64.b64encode(encoded_f).decode())
            payload_size += 1

        # extra_frame = video.read()[1]
        # encoded_f = cv2.imencode(".jpeg", extra_frame)[1].tobytes()
        # print(len(encoded_f))
        # if (len(encoded_f) / 10) + payload_size < chunk_size:
        #     encoded_frames.append(base64.b64encode(encoded_f))
        #     payload_size += len(encoded_f)

        # print(payload_size)
        # print(len(encoded_frames))

        # if last_chunk and len(encoded_frames) == 0:
        #     print("out of bounds")
        #     return "out of bounds"
        return (
            NumpyEncoder.dumps(
                {
                    "frameMeta": {
                        "fps": 50,
                        "frameCount": len(encoded_frames),
                        "finalChunk": last_chunk,
                    },
                    "frames": encoded_frames,
                }
            ),
            200,
            {"Content-Type": "application/json"},
        )


class FetchComponent(Component):
    rest_verb = ["GET"]

    def __init__(self, *args, **kwargs):
        super().__init__(*args, **kwargs)
        component_config = kwargs.get("component_config", args[1] if args else None)
        lcls = locals()
        exec(component_config["dj_query"], globals(), lcls)
        self.dj_query = lcls["dj_query"]
        if "restriction" in component_config:
            exec(component_config["restriction"], globals(), lcls)
            self.dj_restriction = lcls["restriction"]
        else:
            self.dj_restriction = lambda: dict()
        self.vm_list = [
            dj.VirtualModule(
                s,
                s.replace("__", "-"),
                connection=self.connection,
            )
            for s in inspect.getfullargspec(self.dj_query).args
        ]

    @property
    def fetch_metadata(self):
        return self.dj_query(*self.vm_list)

    @property
    def restriction(self):
        # first element includes the spec's restriction,
        # second element includes the restriction from query parameters
        return dj.AndList(
            [
                self.dj_restriction(),
                {
                    k: (
                        datetime.fromtimestamp(float(v)).isoformat()
                        if re.match(
                            r"^date.*$",
                            self.fetch_metadata["query"].heading.attributes[k].type,
                        )
                        else v
                    )
                    for k, v in request.args.items()
                    if k in self.fetch_metadata["query"].heading.attributes
                },
            ]
        )

    def dj_query_route(self):
        fetch_metadata = self.fetch_metadata
        record_header, table_records, total_count = _DJConnector._fetch_records(
            query=fetch_metadata["query"] & self.restriction,
            fetch_args=fetch_metadata["fetch_args"],
        )

        return (
            NumpyEncoder.dumps(
                dict(
                    recordHeader=record_header,
                    records=table_records,
                    totalCount=total_count,
                )
            ),
            200,
            {"Content-Type": "application/json"},
        )


class DeleteComponent(Component):
    rest_verb = ["DELETE"]

    def __init__(self, *args, **kwargs):
        super().__init__(*args, **kwargs)

    def dj_query_route(self):
        return


class InsertComponent(Component):
    rest_verb = ["POST", "GET"]
    fields_route_format = "{route}/fields"

    def __init__(self, *args, **kwargs):
        super().__init__(*args, **kwargs)
        component_config = kwargs.get("component_config", args[1] if args else None)
        self.fields_map = component_config.get("map")
        self.tables = [
            getattr(
                dj.VirtualModule(
                    s,
                    s,
                    connection=self.connection,
                ),
                t,
            )
            for s, t in (
                _.format(**request.args).split(".") for _ in component_config["tables"]
            )
        ]
        self.parents = sorted(
            set(
                [
                    p
                    for t in self.tables
                    for p in t.parents(as_objects=True)
                    if p.full_table_name not in (t.full_table_name for t in self.tables)
                ]
            ),
            key=lambda p: p.full_table_name,
        )
        self.destination_lookup = {
            sub_m.get("input", sub_m["destination"]): sub_m["destination"]
            for m in (self.fields_map or [])
            for sub_m in (m.get("map", []) + [m])
        }
        self.input_lookup = {v: k for k, v in self.destination_lookup.items()}

    def dj_query_route(self):
        with self.connection.transaction:
            for t in self.tables:
                t.insert(
                    [
                        {
                            a: v
                            for k, v in r.items()
                            if (a := self.destination_lookup.get(k, k))
                            in t.heading.attributes
                        }
                        for r in self.payload["submissions"]
                    ]
                )
        return {"response": "Insert Successful"}

    def fields_route(self):
        parent_attributes = sorted(set(sum([p.primary_key for p in self.parents], [])))
        source_fields = {
            **{
                (p_name := f"{p.database}.{dj.utils.to_camel_case(p.table_name)}"): {
                    "values": [NumpyEncoder.dumps(row) for row in p.fetch("KEY")],
                    "type": "table",
                    "name": p_name,
                }
                for p in self.parents
            },
            **{
                a: {
                    "datatype": v.type,
                    "type": "attribute",
                    "name": v.name,
                    "default": v.default,
                }
                for t in self.tables
                for a, v in t.heading.attributes.items()
                if a not in parent_attributes
            },
        }

        if not self.fields_map:
            return dict(fields=list(source_fields.values()))
        return dict(
            fields=[
                dict(
                    (
                        field := source_fields.pop(
                            (m_destination := m["destination"].format(**request.args))
                        )
                    ),
                    name=m.get("input", m_destination),
                    **(
                        {
                            "values": [
                                json.dumps(
                                    {
                                        self.input_lookup.get(k, k): v
                                        for k, v in json.loads(r).items()
                                    }
                                )
                                for r in field["values"]
                            ]
                        }
                        if m["type"] == "table"
                        else {}
                    ),
                )
                for m in self.fields_map
            ]
            + list(source_fields.values())
        )


class TableComponent(FetchComponent):
    attributes_route_format = "{route}/attributes"

    def __init__(self, *args, **kwargs):
        super().__init__(*args, **kwargs)
        self.frontend_map = {
            "source": "sci-viz/src/Components/Table/TableView.tsx",
            "target": "TableView",
        }
        self.response_examples = {
            "dj_query_route": {
                "recordHeader": ["subject_uuid", "session_start_time", "session_uuid"],
                "records": [
                    [
                        "00778394-c956-408d-8a6c-ca3b05a611d5",
                        1565436299.0,
                        "fb9bdf18-76be-452b-ac4e-21d5de3a6f9f",
                    ],
                    [
                        "00778394-c956-408d-8a6c-ca3b05a611d5",
                        1565601663.0,
                        "d47e9a4c-18dc-4d4d-991c-d30059ec2cbd",
                    ],
                ],
                "totalCount": 9141,
            },
            "attributes_route": {
                "attributeHeaders": [
                    "name",
                    "type",
                    "nullable",
                    "default",
                    "autoincrement",
                ],
                "attributes": {
                    "primary": [
                        ["subject_uuid", "uuid", False, None, False],
                        ["session_start_time", "datetime", False, None, False],
                    ],
                    "secondary": [["session_uuid", "uuid", False, None, False]],
                },
            },
        }

    # Returns the result of djquery with paging, sorting, filtering
    def dj_query_route(self):
        fetch_metadata = self.fetch_metadata
        record_header, table_records, total_count = _DJConnector._fetch_records(
            query=fetch_metadata["query"] & self.restriction,
            fetch_args=fetch_metadata["fetch_args"],
            limit=int(request.args["limit"]) if "limit" in request.args else 1000,
            page=int(request.args["page"]) if "page" in request.args else 1,
            order=request.args["order"].split(",") if "order" in request.args else None,
            restriction=json.loads(b64decode(request.args["restriction"]))
            if "restriction" in request.args
            else [],
        )

        return (
            NumpyEncoder.dumps(
                dict(
                    recordHeader=record_header,
                    records=table_records,
                    totalCount=total_count,
                )
            ),
            200,
            {"Content-Type": "application/json"},
        )

    def attributes_route(self):
        attributes_meta = _DJConnector._get_attributes(
            self.fetch_metadata["query"] & self.restriction, include_unique_values=True
        )
        return (
            NumpyEncoder.dumps(
                dict(
                    attributeHeaders=attributes_meta["attribute_headers"],
                    attributes=attributes_meta["attributes"],
                )
            ),
            200,
            {"Content-Type": "application/json"},
        )


class MetadataComponent(TableComponent):
    def __init__(self, *args, **kwargs):
        super().__init__(*args, **kwargs)
        self.frontend_map = "sci-viz/src/Components/Table/Metadata.tsx:Metadata"
        self.response_examples = {
            "dj_query_route": {
                "recordHeader": ["subject_uuid", "session_start_time", "session_uuid"],
                "records": [
                    [
                        "00778394-c956-408d-8a6c-ca3b05a611d5",
                        1565436299.0,
                        "fb9bdf18-76be-452b-ac4e-21d5de3a6f9f",
                    ]
                ],
                "totalCount": 1,
            },
            "attributes_route": {
                "attributeHeaders": [
                    "name",
                    "type",
                    "nullable",
                    "default",
                    "autoincrement",
                ],
                "attributes": {
                    "primary": [
                        ["subject_uuid", "uuid", False, None, False],
                        ["session_start_time", "datetime", False, None, False],
                    ],
                    "secondary": [["session_uuid", "uuid", False, None, False]],
                },
            },
        }

    def dj_query_route(self):
        fetch_metadata = self.fetch_metadata
        record_header, table_records, total_count = _DJConnector._fetch_records(
            query=fetch_metadata["query"] & self.restriction,
            fetch_args=fetch_metadata["fetch_args"],
        )
        return (
            NumpyEncoder.dumps(
                dict(
                    recordHeader=record_header,
                    records=table_records,
                    totalCount=total_count,
                )
            ),
            200,
            {"Content-Type": "application/json"},
        )


class PlotPlotlyStoredjsonComponent(FetchComponent):
    def __init__(self, *args, **kwargs):
        super().__init__(*args, **kwargs)
        self.frontend_map = {
            "source": "sci-viz/src/Components/Plots/FullPlotly.tsx",
            "target": "FullPlotly",
        }
        self.response_examples = {
            "dj_query_route": {
                "data": [
                    {
                        "x": ["giraffes", "orangutans", "monkeys"],
                        "y": [20, 14, 23],
                        "type": "bar",
                    }
                ],
                "layout": {"title": "Total Number of Animals"},
            },
        }

    def dj_query_route(self):
        fetch_metadata = self.fetch_metadata
        return (
            NumpyEncoder.dumps(
                (fetch_metadata["query"] & self.restriction).fetch1(
                    *fetch_metadata["fetch_args"]
                )
            ),
            200,
            {"Content-Type": "application/json"},
        )


class FileImageAttachComponent(FetchComponent):
    def __init__(self, *args, **kwargs):
        super().__init__(*args, **kwargs)
        self.frontend_map = {
            "source": "sci-viz/src/Components/Plots/Image.tsx",
            "target": "Image",
        }
        self.response_examples = {
            "dj_query_route": b"PNG...",
        }

    def dj_query_route(self):
        fetch_metadata = self.fetch_metadata
        attach_relpath = (fetch_metadata["query"] & self.restriction).fetch1(
            *fetch_metadata["fetch_args"]
        )
        with open(Path(os.getcwd(), attach_relpath), "rb") as f:
            image_data = f.read()
        os.unlink(Path(os.getcwd(), attach_relpath))
        return send_file(io.BytesIO(image_data), download_name=attach_relpath)


type_map = {
    "external": Component,
    "basicquery": FetchComponent,
    "plot:plotly:stored_json": PlotPlotlyStoredjsonComponent,
    "table": TableComponent,
    "antd-table": TableComponent,
    "metadata": MetadataComponent,
    "file:image:attach": FileImageAttachComponent,
    "slider": FetchComponent,
    "dropdown-query": FetchComponent,
    "form": InsertComponent,
<<<<<<< HEAD
    "slideshow": SlideshowComponent,
=======
    "delete": DeleteComponent,
>>>>>>> 91b87134
}<|MERGE_RESOLUTION|>--- conflicted
+++ resolved
@@ -529,9 +529,6 @@
     "slider": FetchComponent,
     "dropdown-query": FetchComponent,
     "form": InsertComponent,
-<<<<<<< HEAD
     "slideshow": SlideshowComponent,
-=======
     "delete": DeleteComponent,
->>>>>>> 91b87134
 }