--- conflicted
+++ resolved
@@ -1,10 +1,7 @@
 """This module is a GUI component library of various common interfaces."""
 from base64 import b64decode
-<<<<<<< HEAD
 from os import environ
-=======
 import json
->>>>>>> 0cdf1b01
 import datajoint as dj
 import re
 import inspect
@@ -16,11 +13,8 @@
 import types
 import io
 import numpy as np
-<<<<<<< HEAD
 import requests
-=======
 from uuid import UUID
->>>>>>> 0cdf1b01
 
 
 class NumpyEncoder(json.JSONEncoder):
