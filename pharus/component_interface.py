--- conflicted
+++ resolved
@@ -60,7 +60,9 @@
             {k: (datetime.fromtimestamp(float(v))
                  if re.match(r'^datetime.*$',
                              self.fetch_metadata['query'].heading.attributes[k].type)
-                 else v) for k, v in request.args.items()},
+                 else v)
+             for k, v in request.args.items()
+             if k in self.fetch_metadata['query'].heading.attributes},
         ])
 
 
@@ -210,30 +212,12 @@
             },
         }
 
-<<<<<<< HEAD
     def dj_query_route(self):
         fetch_metadata = self.fetch_metadata
         record_header, table_records, total_count = _DJConnector._fetch_records(
             query=fetch_metadata['query'] & self.restriction,
             fetch_args=fetch_metadata['fetch_args'])
         return dict(recordHeader=record_header, records=table_records,
-=======
-    # Returns the result of djquery with paging, sorting, filtering
-    def dj_query_route(self, jwt_payload: dict):
-        djconn = dj.conn(host=jwt_payload['databaseAddress'],
-                         user=jwt_payload['username'],
-                         password=jwt_payload['password'], reset=True)
-        vm_list = [dj.VirtualModule(s, s, connection=djconn)
-                   for s in inspect.getfullargspec(self.dj_query).args]
-        djdict = self.dj_query(*vm_list)
-        djdict['query'] = djdict['query'] & self.restriction()
-        djdict['query'] = djdict['query'] & {k: datetime.fromtimestamp(float(v))
-                                             if re.match(r'^datetime.*$', djdict['query'].heading.attributes[k].type)
-                                             else v for k, v in request.args.items() if k in djdict['query'].heading.attributes}
-        record_header, table_tuples, total_count = _DJConnector._fetch_records(
-            fetch_args=djdict['fetch_args'], query=djdict['query'])
-        return dict(recordHeader=record_header, records=table_tuples,
->>>>>>> a2d5bf3b
                     totalCount=total_count)
 
 
@@ -267,36 +251,10 @@
             },
         }
 
-<<<<<<< HEAD
     def dj_query_route(self):
         fetch_metadata = self.fetch_metadata
         return (fetch_metadata['query'] & self.restriction).fetch1(
             *fetch_metadata['fetch_args'])
-=======
-    # @property
-    # def template(self):
-    #     return f'''
-    #         <div key='{self.name}' data-grid={{{{x: {self.x}, y: {self.y}, w: {self.width}, h: {self.height}, static: true}}}}>
-    #             <div className='plotContainer'>
-    #                 <{self.frontend_map['target']} token={{this.props.jwtToken}} route='{self.route}' restrictionList={{restrictionList}}/>
-    #             </div>
-    #         </div>
-    #     '''
-
-    def dj_query_route(self, jwt_payload: dict):
-        djconn = dj.conn(host=jwt_payload['databaseAddress'],
-                         user=jwt_payload['username'],
-                         password=jwt_payload['password'], reset=True)
-        vm_list = [dj.VirtualModule(s, s, connection=djconn)
-                   for s in inspect.getfullargspec(self.dj_query).args]
-        djdict = self.dj_query(*vm_list)
-        djdict['query'] = djdict['query'] & self.restriction()
-        djdict['query'] = djdict['query'] & {
-            k: datetime.fromtimestamp(float(v))
-            if re.match(r'^datetime.*$', djdict['query'].heading.attributes[k].type)
-            else v for k, v in request.args.items() if k in djdict['query'].heading.attributes}
-        return djdict['query'].fetch1(*djdict['fetch_args'])
->>>>>>> a2d5bf3b
 
 
 type_map = {
