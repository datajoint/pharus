"""Library for interfaces into DataJoint pipelines."""
import datajoint as dj
from datajoint.utils import to_camel_case
from datajoint.user_tables import UserTable
from datajoint import VirtualModule
import datetime
import numpy as np
from functools import reduce
from .error import InvalidDeleteRequest, InvalidRestriction, UnsupportedTableType

DAY = 24 * 60 * 60
DEFAULT_FETCH_LIMIT = 1000  # Stop gap measure to deal with super large tables


class DJConnector():
    """Primary connector that communicates with a DataJoint database server."""

    @staticmethod
    def attempt_login(database_address: str, username: str, password: str) -> dict:
        """
        Attempts to authenticate against database with given username and address.

        :param database_address: Address of database
        :type database_address: str
        :param username: Username of user
        :type username: str
        :param password: Password of user
        :type password: str
        :return: Dictionary with keys: result (``True`` | ``False``), and error (if
            applicable)
        :rtype: dict
        """
        dj.config['database.host'] = database_address
        dj.config['database.user'] = username
        dj.config['database.password'] = password

        # Attempt to connect return true if successful, false is failed
        dj.conn(reset=True)
        return dict(result=True)

    @staticmethod
    def list_schemas(jwt_payload: dict) -> list:
        """
        List all schemas under the database.

        :param jwt_payload: Dictionary containing databaseAddress, username, and password
            strings
        :type jwt_payload: dict
        :return: List of schemas names in alphabetical order (excludes ``information_schema``,
            ``sys``, ``performance_schema``, ``mysql``)
        :rtype: list
        """
        DJConnector.set_datajoint_config(jwt_payload)

        # Attempt to connect return true if successful, false is failed
        return [row[0] for row in dj.conn().query("""
        SELECT SCHEMA_NAME FROM information_schema.schemata
        WHERE SCHEMA_NAME NOT IN ("information_schema", "sys", "performance_schema", "mysql")
        ORDER BY SCHEMA_NAME
        """)]

    @staticmethod
    def list_tables(jwt_payload: dict, schema_name: str) -> dict:
        """
        List all tables and their type given a schema.

        :param jwt_payload: Dictionary containing databaseAddress, username, and password
            strings
        :type jwt_payload: dict
        :param schema_name: Name of schema to list all tables from
        :type schema_name: str
        :return: Contains a key for each table type where values are the respective list of
            table names
        :rtype: dict
        """
        DJConnector.set_datajoint_config(jwt_payload)

        # Get list of tables names
        tables_name = dj.Schema(schema_name, create_schema=False).list_tables()

        # Dict to store list of table name for each type
        tables_dict_list = dict(manual_tables=[], lookup_tables=[], computed_tables=[],
                                imported_tables=[], part_tables=[])

        # Loop through each table name to figure out what type it is and add them to
        # tables_dict_list
        for table_name in tables_name:
            table_type = dj.diagram._get_tier(
                '`' + schema_name + '`.`' + table_name + '`').__name__
            if table_type == 'Manual':
                tables_dict_list['manual_tables'].append(dj.utils.to_camel_case(table_name))
            elif table_type == 'Lookup':
                tables_dict_list['lookup_tables'].append(dj.utils.to_camel_case(table_name))
            elif table_type == 'Computed':
                tables_dict_list['computed_tables'].append(dj.utils.to_camel_case(table_name))
            elif table_type == 'Imported':
                tables_dict_list['imported_tables'].append(dj.utils.to_camel_case(table_name))
            elif table_type == 'Part':
                table_name_parts = table_name.split('__')
                tables_dict_list['part_tables'].append(
                    to_camel_case(table_name_parts[-2]) + '.' +
                    to_camel_case(table_name_parts[-1]))
            else:
                raise UnsupportedTableType(table_name + ' is of unknown table type')

        return tables_dict_list

    @staticmethod
    def fetch_tuples(jwt_payload: dict, schema_name: str, table_name: str,
                     restriction: list = [], limit: int = 1000, page: int = 1,
                     order=['KEY ASC']) -> tuple:
        """
        Get records as tuples from table.

        :param jwt_payload: Dictionary containing databaseAddress, username, and password
            strings
        :type jwt_payload: dict
        :param schema_name: Name of schema to list all tables from
        :type schema_name: str
        :param table_name: Table name under the given schema; must be in camel case
        :type table_name: str
<<<<<<< HEAD
        :param restriction: Sequence of filters as ``dict`` with ``attribute_name``,
            ``operation``, ``value`` keys defined, defaults to ``[]``
=======
        :param restriction: Sequence of filter cards with attributeName, operation, value
            defined, defaults to []
>>>>>>> 8afc4d17
        :type restriction: list, optional
        :param limit: Max number of records to return, defaults to ``1000``
        :type limit: int, optional
        :param page: Page number to return, defaults to ``1``
        :type page: int, optional
        :param order: Sequence to order records, defaults to ``['KEY ASC']``. See
            :class:`~datajoint.fetch.Fetch` for more info.
        :type order: list, optional
        :return: Records in dict form and the total number of records that can be paged
        :rtype: tuple
        """
        def filter_to_restriction(attribute_filter: dict) -> str:
            if attribute_filter['operation'] in ('>', '<', '>=', '<='):
                operation = attribute_filter['operation']
            elif attribute_filter['value'] is None:
                operation = (' IS ' if attribute_filter['operation'] == '='
                             else ' IS NOT ')
            else:
                operation = attribute_filter['operation']

            if (isinstance(attribute_filter['value'], str) and
                    not attribute_filter['value'].isnumeric()):
                value = f"'{attribute_filter['value']}'"
            else:
                value = ('NULL' if attribute_filter['value'] is None
                         else attribute_filter['value'])

            return f"{attribute_filter['attributeName']}{operation}{value}"

        DJConnector.set_datajoint_config(jwt_payload)

        schema_virtual_module = dj.create_virtual_module(schema_name, schema_name)

        # Get table object from name
        table = DJConnector.get_table_object(schema_virtual_module, table_name)

        # Fetch tuples without blobs as dict to be used to create a
        #   list of tuples for returning
        query = reduce(lambda q1, q2: q1 & q2, [table()] + [filter_to_restriction(f)
                                                            for f in restriction])
        non_blobs_rows = query.fetch(*table.heading.non_blobs, as_dict=True, limit=limit,
                                     offset=(page-1)*limit, order_by=order)

        # Buffer list to be return
        rows = []

        # Looped through each tuple and deal with TEMPORAL types and replacing
        #   blobs with ==BLOB== for json encoding
        for non_blobs_row in non_blobs_rows:
            # Buffer object to store the attributes
            row = []
            # Loop through each attributes, append to the tuple_to_return with specific
            #   modification based on data type
            for attribute_name, attribute_info in table.heading.attributes.items():
                if not attribute_info.is_blob:
                    if non_blobs_row[attribute_name] is None:
                        # If it is none then just append None
                        row.append(None)
                    elif attribute_info.type == 'date':
                        # Date attribute type covert to epoch time
                        row.append((non_blobs_row[attribute_name] -
                                    datetime.date(1970, 1, 1)).days * DAY)
                    elif attribute_info.type == 'time':
                        # Time attirbute, return total seconds
                        row.append(non_blobs_row[attribute_name].total_seconds())
                    elif attribute_info.type in ('datetime', 'timestamp'):
                        # Datetime or timestamp, use timestamp to covert to epoch time
                        row.append(non_blobs_row[attribute_name].timestamp())
                    elif attribute_info.type[0:7] == 'decimal':
                        # Covert decimal to string
                        row.append(str(non_blobs_row[attribute_name]))
                    else:
                        # Normal attribute, just return value with .item to deal with numpy
                        #   types
                        if isinstance(non_blobs_row[attribute_name], np.generic):
                            row.append(np.asscalar(non_blobs_row[attribute_name]))
                        else:
                            row.append(non_blobs_row[attribute_name])
                else:
                    # Attribute is blob type thus fill it in string instead
                    row.append('=BLOB=')

            # Add the row list to tuples
            rows.append(row)
        return rows, len(query)

    @staticmethod
    def get_table_attributes(jwt_payload: dict, schema_name: str, table_name: str) -> dict:
        """
        Method to get primary and secondary attributes of a table.

        :param jwt_payload: Dictionary containing databaseAddress, username, and password
            strings
        :type jwt_payload: dict
        :param schema_name: Name of schema to list all tables from
        :type schema_name: str
        :param table_name: Table name under the given schema; must be in camel case
        :type table_name: str
        :return: Dict with keys ``primary_attributes``, ``secondary_attributes`` containing a
            ``list`` of ``tuples`` specifying: ``attribute_name``, ``type``, ``nullable``,
            ``default``, ``autoincrement``.
        :rtype: dict
        """
        DJConnector.set_datajoint_config(jwt_payload)

        schema_virtual_module = dj.create_virtual_module(schema_name, schema_name)

        # Get table object from name
        table = DJConnector.get_table_object(schema_virtual_module, table_name)

        table_attributes = dict(primary_attributes=[], secondary_attributes=[])
        for attribute_name, attribute_info in table.heading.attributes.items():
            if attribute_info.in_key:
                table_attributes['primary_attributes'].append((
                    attribute_name,
                    attribute_info.type,
                    attribute_info.nullable,
                    attribute_info.default,
                    attribute_info.autoincrement
                    ))
            else:
                table_attributes['secondary_attributes'].append((
                    attribute_name,
                    attribute_info.type,
                    attribute_info.nullable,
                    attribute_info.default,
                    attribute_info.autoincrement
                    ))

        return table_attributes

    @staticmethod
    def get_table_definition(jwt_payload: dict, schema_name: str, table_name: str) -> str:
        """
        Get the table definition.

        :param jwt_payload: Dictionary containing databaseAddress, username, and password
            strings
        :type jwt_payload: dict
        :param schema_name: Name of schema to list all tables from
        :type schema_name: str
        :param table_name: Table name under the given schema; must be in camel case
        :type table_name: str
        :return: Definition of the table
        :rtype: str
        """
        DJConnector.set_datajoint_config(jwt_payload)

        local_values = locals()
        local_values[schema_name] = dj.VirtualModule(schema_name, schema_name)
        return getattr(local_values[schema_name], table_name).describe()

    @staticmethod
    def insert_tuple(jwt_payload: dict, schema_name: str, table_name: str,
                     tuple_to_insert: dict):
        """
        Insert record as tuple into table.

        :param jwt_payload: Dictionary containing databaseAddress, username, and password
            strings
        :type jwt_payload: dict
        :param schema_name: Name of schema to list all tables from
        :type schema_name: str
        :param table_name: Table name under the given schema; must be in camel case
        :type table_name: str
        :param tuple_to_insert: Record to be inserted
        :type tuple_to_insert: dict
        """
        DJConnector.set_datajoint_config(jwt_payload)

        schema_virtual_module = dj.create_virtual_module(schema_name, schema_name)
        getattr(schema_virtual_module, table_name).insert1(tuple_to_insert)

    @staticmethod
    def record_dependency(jwt_payload: dict, schema_name: str, table_name: str,
                          primary_restriction: dict) -> list:
        """
        Return summary of dependencies associated with a restricted table. Will only show
        dependencies that user has access to.

        :param jwt_payload: Dictionary containing databaseAddress, username, and password
            strings
        :type jwt_payload: dict
        :param schema_name: Name of schema
        :type schema_name: str
        :param table_name: Table name under the given schema; must be in camel case
        :type table_name: str
        :param primary_restriction: Restriction to be applied to table
        :type primary_restriction: dict
        :return: Tables that are dependent on specific records.
        :rtype: list
        """
        DJConnector.set_datajoint_config(jwt_payload)
        virtual_module = dj.VirtualModule(schema_name, schema_name)
        table = getattr(virtual_module, table_name)
        # Retrieve dependencies of related to retricted
        dependencies = [dict(schema=descendant.database, table=descendant.table_name,
                             accessible=True, count=len(descendant & primary_restriction))
                        for descendant in table().descendants(as_objects=True)]
        return dependencies

    @staticmethod
    def update_tuple(jwt_payload: dict, schema_name: str, table_name: str,
                     tuple_to_update: dict):
        """
        Update record as tuple into table.

        :param jwt_payload: Dictionary containing databaseAddress, username, and password
            strings
        :type jwt_payload: dict
        :param schema_name: Name of schema to list all tables from
        :type schema_name: str
        :param table_name: Table name under the given schema; must be in camel case
        :type table_name: str
        :param tuple_to_update: Record to be updated
        :type tuple_to_update: dict
        """
        DJConnector.set_datajoint_config(jwt_payload)

        schema_virtual_module = dj.create_virtual_module(schema_name, schema_name)
        getattr(schema_virtual_module, table_name).update1(tuple_to_update)

    @staticmethod
    def delete_tuple(jwt_payload: dict, schema_name: str, table_name: str,
                     tuple_to_restrict_by: dict, cascade: bool = False):
        """
        Delete a specific record based on the restriction given (supports only deleting one at
        a time).

        :param jwt_payload: Dictionary containing databaseAddress, username, and password
            strings
        :type jwt_payload: dict
        :param schema_name: Name of schema to list all tables from
        :type schema_name: str
        :param table_name: Table name under the given schema; must be in camel case
        :type table_name: str
        :param tuple_to_restrict_by: Record to restrict the table by to delete
        :type tuple_to_restrict_by: dict
        :param cascade: Allow for cascading delete, defaults to ``False``
        :type cascade: bool
        """
        DJConnector.set_datajoint_config(jwt_payload)

        schema_virtual_module = dj.create_virtual_module(schema_name, schema_name)
        # Get all the table attributes and create a set
        table_attributes = set(getattr(schema_virtual_module,
                                       table_name).heading.primary_key +
                               getattr(schema_virtual_module,
                                       table_name).heading.secondary_attributes)

        # Check to see if the restriction has at least one matching attribute, if not raise an
        # error
        if len(table_attributes & tuple_to_restrict_by.keys()) == 0:
            raise InvalidRestriction('Restriction is invalid: None of the attributes match')

        # Compute restriction
        tuple_to_delete = getattr(schema_virtual_module, table_name) & tuple_to_restrict_by

        # Check if there is only 1 tuple to delete otherwise raise error
        if len(tuple_to_delete) > 1:
            raise InvalidDeleteRequest("""Cannot delete more than 1 tuple at a time.
                            Please update the restriction accordingly""")
        elif len(tuple_to_delete) == 0:
            raise InvalidDeleteRequest('Nothing to delete')

        # All check pass thus proceed to delete
        tuple_to_delete.delete(safemode=False) if cascade else tuple_to_delete.delete_quick()

    @staticmethod
    def get_table_object(schema_virtual_module: VirtualModule, table_name: str) -> UserTable:
        """
        Helper method for getting the table object based on the table name provided.

        :param schema_virtual_module: Virtual module for accesing the schema
        :type schema_virtual_module: :class:`~datajoint.schemas.VirtualModule`
        :param table_name: Name of the table; for part it should be ``Parent.Part``
        :type table_name: str
        :return: DataJoint table object.
        :rtype: :class:`~datajoint.user_tables.UserTable`
        """
        # Split the table name by '.' for dealing with part tables
        table_name_parts = table_name.split('.')
        if len(table_name_parts) == 2:
            return getattr(getattr(schema_virtual_module, table_name_parts[0]),
                           table_name_parts[1])
        else:
            return getattr(schema_virtual_module, table_name_parts[0])

    @staticmethod
    def set_datajoint_config(jwt_payload: dict):
        """
        Method to set credentials for database.

        :param jwt_payload: Dictionary containing databaseAddress, username, and password
            strings
        :type jwt_payload: dict
        """
        dj.config['database.host'] = jwt_payload['databaseAddress']
        dj.config['database.user'] = jwt_payload['username']
        dj.config['database.password'] = jwt_payload['password']
        dj.conn(reset=True)<|MERGE_RESOLUTION|>--- conflicted
+++ resolved
@@ -119,13 +119,8 @@
         :type schema_name: str
         :param table_name: Table name under the given schema; must be in camel case
         :type table_name: str
-<<<<<<< HEAD
-        :param restriction: Sequence of filters as ``dict`` with ``attribute_name``,
+        :param restriction: Sequence of filters as ``dict`` with ``attributeName``,
             ``operation``, ``value`` keys defined, defaults to ``[]``
-=======
-        :param restriction: Sequence of filter cards with attributeName, operation, value
-            defined, defaults to []
->>>>>>> 8afc4d17
         :type restriction: list, optional
         :param limit: Max number of records to return, defaults to ``1000``
         :type limit: int, optional
