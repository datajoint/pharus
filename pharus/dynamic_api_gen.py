--- conflicted
+++ resolved
@@ -119,11 +119,7 @@
                     else grid["components"]
                 ).items():
                     if re.match(
-<<<<<<< HEAD
-                        r"^(table|antd-table|metadata|plot|file|slider|dropdown-query).*$",
-=======
-                        r"^(table|metadata|plot|file|slider|dropdown-query|form).*$",
->>>>>>> c17ee2c9
+                        r"^(table|antd-table|metadata|plot|file|slider|dropdown-query|form).*$",
                         comp["type"],
                     ):
                         f.write(
