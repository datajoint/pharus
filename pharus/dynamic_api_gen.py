--- conflicted
+++ resolved
@@ -130,24 +130,9 @@
                             stacklevel=2,
                         )
                     if re.match(
-<<<<<<< HEAD
                         r"""
                         ^(table|metadata|plot|file|slider|
                           dropdown-query|form|basicquery|external|delete).*$""",
-=======
-                        r"""^(
-                            table|
-                            antd-table|
-                            metadata|
-                            plot|
-                            file|
-                            slider|
-                            dropdown-query|
-                            form|
-                            basicquery|
-                            external
-                            ).*$""",
->>>>>>> 0cdf1b01
                         comp["type"],
                         flags=re.VERBOSE,
                     ):
