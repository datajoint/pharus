from pathlib import Path
import os
from envyaml import EnvYAML
import pkg_resources
import json
import re
import warnings
from pharus.component_interface import TableComponent, InsertComponent, FetchComponent


def populate_api():
    header_template = """# Auto-generated rest api
from .server import app, protected_route
from .interface import _DJConnector
from flask import request
import datajoint as dj
from json import loads
from base64 import b64decode
from datetime import datetime
import inspect
import traceback
import os
try:
    from .component_interface_override import type_map
except (ModuleNotFoundError, ImportError):
    from .component_interface import type_map
"""
    route_template = """

@app.route('{route}', methods={rest_verb})
@protected_route
def {method_name}(connection: dj.Connection) -> dict:

    if request.method in {rest_verb}:
        try:
            component_instance = type_map['{component_type}'](name='{component_name}',
                                                              component_config={component},
                                                              static_config={static_config},
                                                              connection=connection,
                                                              {payload})
            return component_instance.{method_name_type}()
        except Exception as e:
            return traceback.format_exc(), 500
"""
    route_template_nologin = """

@app.route('{route}', methods={rest_verb})
def {method_name}() -> dict:
    if request.method in {rest_verb}:
        connection = dj.Connection(
            host=os.environ["PHARUS_HOST"],
            user=os.environ["PHARUS_USER"],
            password=os.environ["PHARUS_PASSWORD"],
        )
        try:
            component_instance = type_map['{component_type}'](name='{component_name}',
                                                              component_config={component},
                                                              static_config={static_config},
                                                              connection=connection,
                                                              {payload})
            return component_instance.{method_name_type}()
        except Exception as e:
            return traceback.format_exc(), 500
"""

    pharus_root = f"{pkg_resources.get_distribution('pharus').module_path}/pharus"
    api_path = f"{pharus_root}/dynamic_api.py"
    spec_path = os.environ.get("PHARUS_SPEC_PATH")
    values_yaml = EnvYAML(Path(spec_path))
    with open(Path(api_path), "w") as f:
        f.write(header_template)
        active_route_template = (
            route_template if values_yaml["SciViz"]["auth"] else route_template_nologin
        )
        if (
            "component_interface" in values_yaml["SciViz"]
            and "override" in values_yaml["SciViz"]["component_interface"]
        ):
            with open(
                Path(pharus_root, "component_interface_override.py"), "w"
            ) as component_interface_override:
                component_interface_override.write(
                    values_yaml["SciViz"]["component_interface"]["override"]
                )

        try:
            from .component_interface_override import type_map
        except (ModuleNotFoundError, ImportError):
            from .component_interface import type_map

        static_config = (
            json.dumps(values_yaml["SciViz"]["component_interface"]["static_variables"])
            if (
                "component_interface" in values_yaml["SciViz"]
                and "static_variables" in values_yaml["SciViz"]["component_interface"]
            )
            else None
        )
        pages = values_yaml["SciViz"]["pages"]
        # Crawl through the yaml file for the routes in the components
        for page in pages.values():
            for grid in page["grids"].values():
                if grid["type"] == "dynamic":
                    f.write(
                        (active_route_template).format(
                            route=grid["route"],
                            rest_verb=[FetchComponent.rest_verb[0]],
                            method_name=grid["route"].replace("/", ""),
                            component_type="basicquery",
                            component_name="dynamicgrid",
                            component=json.dumps(grid),
                            static_config=static_config,
                            payload="",
                            method_name_type="dj_query_route",
                        )
                    )
                for comp_name, comp in (
                    grid["component_templates"]
                    if "component_templates" in grid
                    else grid["components"]
                ).items():
                    if re.match(r"^table.*$", comp["type"]):
                        # For some reason the warnings package filters out deprecation
                        # warnings by default so make sure that filter is turned off
                        warnings.simplefilter("always", DeprecationWarning)
                        warnings.warn(
                            "table component to be Deprecated in next major release, "
                            + "please use antd-table",
                            DeprecationWarning,
                            stacklevel=2,
                        )
                    if re.match(
<<<<<<< HEAD
                        r"""^(
                            table|
                            antd-table|
                            metadata|
                            plot|
                            file|
                            slider|
                            dropdown-query|
                            form|
                            basicquery|
                            external|
                            slideshow
                            ).*$""",
=======
                        r"""
                        ^(table|antd-table|metadata|plot|file|slider|
                          dropdown-query|form|basicquery|external|delete).*$""",
>>>>>>> 91b87134
                        comp["type"],
                        flags=re.VERBOSE,
                    ):
                        f.write(
                            (active_route_template).format(
                                route=comp["route"],
                                rest_verb=[type_map[comp["type"]].rest_verb[0]],
                                method_name=comp["route"].replace("/", ""),
                                component_type=comp["type"],
                                component_name=comp_name,
                                component=json.dumps(comp),
                                static_config=static_config,
                                payload="payload=request.get_json()"
                                if comp["type"].split(":", 1)[0] == "form"
                                else "",
                                method_name_type="dj_query_route",
                            )
                        )
                        if issubclass(type_map[comp["type"]], InsertComponent):
                            fields_route = type_map[
                                comp["type"]
                            ].fields_route_format.format(route=comp["route"])
                            f.write(
                                (active_route_template).format(
                                    route=fields_route,
                                    rest_verb=[InsertComponent.rest_verb[1]],
                                    method_name=fields_route.replace("/", ""),
                                    component_type=comp["type"],
                                    component_name=comp_name,
                                    component=json.dumps(comp),
                                    static_config=static_config,
                                    payload="payload=None",
                                    method_name_type="fields_route",
                                )
                            )
                        elif issubclass(type_map[comp["type"]], TableComponent):
                            attributes_route = type_map[
                                comp["type"]
                            ].attributes_route_format.format(route=comp["route"])
                            f.write(
                                (active_route_template).format(
                                    route=attributes_route,
                                    rest_verb=[TableComponent.rest_verb[0]],
                                    method_name=attributes_route.replace("/", ""),
                                    component_type=comp["type"],
                                    component_name=comp_name,
                                    component=json.dumps(comp),
                                    static_config=static_config,
                                    payload="",
                                    method_name_type="attributes_route",
                                )
                            )<|MERGE_RESOLUTION|>--- conflicted
+++ resolved
@@ -130,7 +130,6 @@
                             stacklevel=2,
                         )
                     if re.match(
-<<<<<<< HEAD
                         r"""^(
                             table|
                             antd-table|
@@ -143,12 +142,8 @@
                             basicquery|
                             external|
                             slideshow
+                            delete
                             ).*$""",
-=======
-                        r"""
-                        ^(table|antd-table|metadata|plot|file|slider|
-                          dropdown-query|form|basicquery|external|delete).*$""",
->>>>>>> 91b87134
                         comp["type"],
                         flags=re.VERBOSE,
                     ):
