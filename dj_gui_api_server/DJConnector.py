--- conflicted
+++ resolved
@@ -155,11 +155,8 @@
         dj.config['database.password'] = jwt_payload['password']
     
         dj.conn(reset=True)
-<<<<<<< HEAD
 
-=======
     
->>>>>>> 157c1417
     """
     Helper method for converting snake to camel case
 
