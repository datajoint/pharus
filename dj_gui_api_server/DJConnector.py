"""Library for interfaces into DataJoint pipelines."""
import datajoint as dj
import datetime
import numpy as np
<<<<<<< HEAD
from .dj_connector_exceptions import InvalidDeleteRequest, InvalidRestriction, \
    UnsupportedTableType
from functools import reduce

DAY = 24 * 60 * 60
=======
from datajoint.errors import AccessError
import re
from .errors import InvalidDeleteRequest, InvalidRestriction, UnsupportedTableType

DAY = 24 * 60 * 60
DEFAULT_FETCH_LIMIT = 1000  # Stop gap measure to deal with super large tables
TABLE_INFO_REGEX = re.compile(
    r'.*?FROM\s+`(?P<schema>\w+)`.*?name\s*?=\s*?"(?P<table>.*?)".*?')
>>>>>>> 7d29791a


class DJConnector():
    """
    Primary connector that communicates with a DataJoint database server.
    """

    @staticmethod
    def attempt_login(database_address: str, username: str, password: str):
        """
        Attempts to authenticate against database with given username and address
        :param database_address: Address of database
        :type database_address: str
        :param username: Username of user
        :type username: str
        :param password: Password of user
        :type password: str
        :return: Dictionary with keys: result(True|False), and error (if applicable)
        :rtype: dict
        """
        dj.config['database.host'] = database_address
        dj.config['database.user'] = username
        dj.config['database.password'] = password

        # Attempt to connect return true if successful, false is failed
        dj.conn(reset=True)
        return dict(result=True)

    @staticmethod
    def list_schemas(jwt_payload: dict):
        """
        List all schemas under the database
        :param jwt_payload: Dictionary containing databaseAddress, username and password
            strings
        :type jwt_payload: dict
        :return: List of schemas names in alphabetical order excluding information_schema
        :rtype: list
        """
        DJConnector.set_datajoint_config(jwt_payload)

        # Attempt to connect return true if successful, false is failed
        return [row[0] for row in dj.conn().query("""
        SELECT SCHEMA_NAME FROM information_schema.schemata
        WHERE SCHEMA_NAME != "information_schema"
        ORDER BY SCHEMA_NAME
        """)]

    @staticmethod
    def list_tables(jwt_payload: dict, schema_name: str):
        """
        List all tables and their type give a schema
        :param jwt_payload: Dictionary containing databaseAddress, username and password
            strings
        :type jwt_payload: dict
        :param schema_name: Name of schema to list all tables from
        :type schema_name: str
        :return: Contains a key for a each table type and it corressponding table names
        :rtype: dict
        """
        DJConnector.set_datajoint_config(jwt_payload)

        # Get list of tables names\
        tables_name = dj.schema(schema_name).list_tables()

        # Dict to store list of table name for each type
        tables_dict_list = dict(manual_tables=[], lookup_tables=[], computed_tables=[],
                                imported_tables=[], part_tables=[])

        # Loop through each table name to figure out what type it is and add them to
        # tables_dict_list
        for table_name in tables_name:
            table_type = dj.diagram._get_tier(
                '`' + schema_name + '`.`' + table_name + '`').__name__
            if table_type == 'Manual':
                tables_dict_list['manual_tables'].append(dj.utils.to_camel_case(table_name))
            elif table_type == 'Lookup':
                tables_dict_list['lookup_tables'].append(dj.utils.to_camel_case(table_name))
            elif table_type == 'Computed':
                tables_dict_list['computed_tables'].append(dj.utils.to_camel_case(table_name))
            elif table_type == 'Imported':
                tables_dict_list['imported_tables'].append(dj.utils.to_camel_case(table_name))
            elif table_type == 'Part':
                table_name_parts = table_name.split('__')
                tables_dict_list['part_tables'].append(DJConnector.snake_to_camel_case(
                    table_name_parts[-2]) + '.' + DJConnector.snake_to_camel_case(
                        table_name_parts[-1]))
            else:
                raise UnsupportedTableType(table_name + ' is of unknown table type')

        return tables_dict_list

    @staticmethod
    def fetch_tuples(jwt_payload: dict, schema_name: str, table_name: str,
                     restriction: list = [], limit: int = 1000, page: int = 1,
                     order=['KEY ASC']) -> tuple:
        """
        Get records as tuples from table
        :param jwt_payload: Dictionary containing databaseAddress, username and password
            strings
        :type jwt_payload: dict
        :param schema_name: Name of schema to list all tables from
        :type schema_name: str
        :param table_name: Table name under the given schema; must be in camel case
        :type table_name: str
        :param restriction: Sequence of filter cards with attribute_name, operation, value
            defined, defaults to []
        :type restriction: list, optional
        :param limit: Max number of records to return, defaults to 1000
        :type limit: int, optional
        :param page: Page number to return, defaults to 1
        :type page: int, optional
        :param order: Sequence to order records, defaults to ['KEY ASC'].
            See :class:`datajoint.fetch.Fetch` for more info.
        :type order: list, optional
        :return: Records in dict form and the total number of records that can be paged
        :rtype: tuple
        """
        def filter_to_restriction(attribute_filter: dict) -> str:
            if attribute_filter['operation'] in ('>', '<', '>=', '<='):
                operation = attribute_filter['operation']
            elif attribute_filter['value'] is None:
                operation = (' IS ' if attribute_filter['operation'] == '='
                             else ' IS NOT ')
            else:
                operation = attribute_filter['operation']

            if (isinstance(attribute_filter['value'], str) and
                    not attribute_filter['value'].isnumeric()):
                value = f"'{attribute_filter['value']}'"
            else:
                value = ('NULL' if attribute_filter['value'] is None
                         else attribute_filter['value'])

            return f"{attribute_filter['attributeName']}{operation}{value}"

        DJConnector.set_datajoint_config(jwt_payload)

        schema_virtual_module = dj.create_virtual_module(schema_name, schema_name)

        # Get table object from name
        table = DJConnector.get_table_object(schema_virtual_module, table_name)

        # Fetch tuples without blobs as dict to be used to create a
        #   list of tuples for returning
        query = reduce(lambda q1, q2: q1 & q2, [table()] + [filter_to_restriction(f)
                                                            for f in restriction])
        non_blobs_rows = query.fetch(*table.heading.non_blobs, as_dict=True, limit=limit,
                                     offset=(page-1)*limit, order_by=order)

        # Buffer list to be return
        rows = []

        # Looped through each tuple and deal with TEMPORAL types and replacing
        #   blobs with ==BLOB== for json encoding
        for non_blobs_row in non_blobs_rows:
            # Buffer object to store the attributes
            row = []
            # Loop through each attributes, append to the tuple_to_return with specific
            #   modification based on data type
            for attribute_name, attribute_info in table.heading.attributes.items():
                if not attribute_info.is_blob:
                    if non_blobs_row[attribute_name] is None:
                        # If it is none then just append None
                        row.append(None)
                    elif attribute_info.type == 'date':
                        # Date attribute type covert to epoch time
                        row.append((non_blobs_row[attribute_name] -
                                    datetime.date(1970, 1, 1)).days * DAY)
                    elif attribute_info.type == 'time':
                        # Time attirbute, return total seconds
                        row.append(non_blobs_row[attribute_name].total_seconds())
                    elif attribute_info.type in ('datetime', 'timestamp'):
                        # Datetime or timestamp, use timestamp to covert to epoch time
                        row.append(non_blobs_row[attribute_name].timestamp())
                    elif attribute_info.type[0:7] == 'decimal':
                        # Covert decimal to string
                        row.append(str(non_blobs_row[attribute_name]))
                    else:
                        # Normal attribute, just return value with .item to deal with numpy
                        #   types
                        if isinstance(non_blobs_row[attribute_name], np.generic):
                            row.append(np.asscalar(non_blobs_row[attribute_name]))
                        else:
                            row.append(non_blobs_row[attribute_name])
                else:
                    # Attribute is blob type thus fill it in string instead
                    row.append('=BLOB=')

            # Add the row list to tuples
            rows.append(row)
        return rows, len(query)

    @staticmethod
    def get_table_attributes(jwt_payload: dict, schema_name: str, table_name: str):
        """
        Method to get primary and secondary attributes of a table
        :param jwt_payload: Dictionary containing databaseAddress, username and password
            strings
        :type jwt_payload: dict
        :param schema_name: Name of schema to list all tables from
        :type schema_name: str
        :param table_name: Table name under the given schema; must be in camel case
        :type table_name: str
        :return: Dict of primary, secondary attributes and with metadata: attribute_name,
            type, nullable, default, autoincrement.
        :rtype: dict
        """
        DJConnector.set_datajoint_config(jwt_payload)

        schema_virtual_module = dj.create_virtual_module(schema_name, schema_name)

        # Get table object from name
        table = DJConnector.get_table_object(schema_virtual_module, table_name)

        table_attributes = dict(primary_attributes=[], secondary_attributes=[])
        for attribute_name, attribute_info in table.heading.attributes.items():
            if attribute_info.in_key:
                table_attributes['primary_attributes'].append((
                    attribute_name,
                    attribute_info.type,
                    attribute_info.nullable,
                    attribute_info.default,
                    attribute_info.autoincrement
                    ))
            else:
                table_attributes['secondary_attributes'].append((
                    attribute_name,
                    attribute_info.type,
                    attribute_info.nullable,
                    attribute_info.default,
                    attribute_info.autoincrement
                    ))

        return table_attributes

    @staticmethod
    def get_table_definition(jwt_payload: dict, schema_name: str, table_name: str):
        """
        Get the table definition
        :param jwt_payload: Dictionary containing databaseAddress, username and password
            strings
        :type jwt_payload: dict
        :param schema_name: Name of schema to list all tables from
        :type schema_name: str
        :param table_name: Table name under the given schema; must be in camel case
        :type table_name: str
        :return: definition of the table
        :rtype: str
        """
        DJConnector.set_datajoint_config(jwt_payload)

        schema_virtual_module = dj.create_virtual_module(schema_name, schema_name)
        return getattr(schema_virtual_module, table_name).describe()

    @staticmethod
    def insert_tuple(jwt_payload: dict, schema_name: str, table_name: str,
                     tuple_to_insert: dict):
        """
        Insert record as tuple into table
        :param jwt_payload: Dictionary containing databaseAddress, username and password
            strings
        :type jwt_payload: dict
        :param schema_name: Name of schema to list all tables from
        :type schema_name: str
        :param table_name: Table name under the given schema; must be in camel case
        :type table_name: str
        :param tuple_to_insert: Record to be inserted
        :type tuple_to_insert: dict
        """
        DJConnector.set_datajoint_config(jwt_payload)

        schema_virtual_module = dj.create_virtual_module(schema_name, schema_name)
        getattr(schema_virtual_module, table_name).insert1(tuple_to_insert)

    @staticmethod
    def record_dependency(jwt_payload: dict, schema_name: str, table_name: str,
                          primary_restriction: dict) -> list:
        """
        Return summary of dependencies associated with a restricted table
        :param jwt_payload: Dictionary containing databaseAddress, username and password
            strings
        :type jwt_payload: dict
        :param schema_name: Name of schema
        :type schema_name: str
        :param table_name: Table name under the given schema; must be in camel case
        :type table_name: str
        :param primary_restriction: Restriction to be applied to table
        :type primary_restriction: dict
        :return: Tables that are dependant on specific records. Includes accessibility and,
            if accessible, how many rows are affected.
        :rtype: list
        """
        DJConnector.set_datajoint_config(jwt_payload)
        virtual_module = dj.VirtualModule(schema_name, schema_name)
        table = getattr(virtual_module, table_name)
        # Retrieve dependencies of related to retricted
        dependencies = [dict(schema=descendant.database, table=descendant.table_name,
                             accessible=True, count=len(descendant & primary_restriction))
                        for descendant in table().descendants(as_objects=True)]
        # Determine first issue regarding access
        # Start transaction, try to delete, catch first occurrence, rollback
        virtual_module.schema.connection.start_transaction()
        try:
            (table & primary_restriction).delete(safemode=False, transaction=False)
        except AccessError as errors:
            dependencies = dependencies + [dict(TABLE_INFO_REGEX.match(
                errors.args[2]).groupdict(), accessible=False)]
        finally:
            virtual_module.schema.connection.cancel_transaction()
        return dependencies

    @staticmethod
    def update_tuple(jwt_payload: dict, schema_name: str, table_name: str,
                     tuple_to_update: dict):
        """
        Update record as tuple into table
        :param jwt_payload: Dictionary containing databaseAddress, username and password
            strings
        :type jwt_payload: dict
        :param schema_name: Name of schema to list all tables from
        :type schema_name: str
        :param table_name: Table name under the given schema; must be in camel case
        :type table_name: str
        :param tuple_to_update: Record to be updated
        :type tuple_to_update: dict
        """
        DJConnector.set_datajoint_config(jwt_payload)

        schema_virtual_module = dj.create_virtual_module(schema_name, schema_name)
        getattr(schema_virtual_module, table_name).update1(tuple_to_update)

    @staticmethod
    def delete_tuple(jwt_payload: dict, schema_name: str, table_name: str,
                     tuple_to_restrict_by: dict):
        """
        Delete a specific record based on the restriction given (Can only delete 1 at a time)
        :param jwt_payload: Dictionary containing databaseAddress, username and password
            strings
        :type jwt_payload: dict
        :param schema_name: Name of schema to list all tables from
        :type schema_name: str
        :param table_name: Table name under the given schema; must be in camel case
        :type table_name: str
        :param tuple_to_restrict_by: Record to restrict the table by to delete
        :type tuple_to_restrict_by: dict
        """
        DJConnector.set_datajoint_config(jwt_payload)

        schema_virtual_module = dj.create_virtual_module(schema_name, schema_name)
        # Get all the table attributes and create a set
        table_attributes = set(getattr(schema_virtual_module,
                                       table_name).heading.primary_key +
                               getattr(schema_virtual_module,
                                       table_name).heading.secondary_attributes)

        # Check to see if the restriction has at least one matching attribute, if not raise an
        # error
        if len(table_attributes & tuple_to_restrict_by.keys()) == 0:
            raise InvalidRestriction('Restriction is invalid: None of the attributes match')

        # Compute restriction
        tuple_to_delete = getattr(schema_virtual_module, table_name) & tuple_to_restrict_by

        # Check if there is only 1 tuple to delete otherwise raise error
        if len(tuple_to_delete) > 1:
            raise InvalidDeleteRequest("""Cannot delete more than 1 tuple at a time.
                            Please update the restriction accordingly""")
        elif len(tuple_to_delete) == 0:
            raise InvalidDeleteRequest('Nothing to delete')

        # All check pass thus proceed to delete
        tuple_to_delete.delete_quick()

    @staticmethod
    def get_table_object(schema_virtual_module, table_name: str):
        """
        Helper method for getting the table object based on the table_name provided
        :param schema_virtual_module: dj.VirtualModule for accesing the schema
        :type schema_virtual_module: dj.VirtualModule
        :param table_name: name of the table, for part it should be parent.part
        :type table_name: str
        """
        # Split the table name by '.' for dealing with part tables
        table_name_parts = table_name.split('.')
        if len(table_name_parts) == 2:
            return getattr(getattr(schema_virtual_module, table_name_parts[0]),
                           table_name_parts[1])
        else:
            return getattr(schema_virtual_module, table_name_parts[0])

    @staticmethod
    def set_datajoint_config(jwt_payload: dict):
        """
        Method to set credentials for database
        :param jwt_payload: Dictionary containing databaseAddress, username and password
            strings
        :type jwt_payload: dict
        """
        dj.config['database.host'] = jwt_payload['databaseAddress']
        dj.config['database.user'] = jwt_payload['username']
        dj.config['database.password'] = jwt_payload['password']
        dj.conn(reset=True)

    @staticmethod
    def snake_to_camel_case(string: str):
        """
        Helper method for converting snake to camel case
        :param string: String in snake format to convert to camel case
        :type string: str
        :return: String formated in CamelCase notation
        :rtype: str
        """
        return ''.join(string_component.title() for string_component in string.split('_'))<|MERGE_RESOLUTION|>--- conflicted
+++ resolved
@@ -2,13 +2,7 @@
 import datajoint as dj
 import datetime
 import numpy as np
-<<<<<<< HEAD
-from .dj_connector_exceptions import InvalidDeleteRequest, InvalidRestriction, \
-    UnsupportedTableType
 from functools import reduce
-
-DAY = 24 * 60 * 60
-=======
 from datajoint.errors import AccessError
 import re
 from .errors import InvalidDeleteRequest, InvalidRestriction, UnsupportedTableType
@@ -17,7 +11,6 @@
 DEFAULT_FETCH_LIMIT = 1000  # Stop gap measure to deal with super large tables
 TABLE_INFO_REGEX = re.compile(
     r'.*?FROM\s+`(?P<schema>\w+)`.*?name\s*?=\s*?"(?P<table>.*?)".*?')
->>>>>>> 7d29791a
 
 
 class DJConnector():
