import os
import sys
from DJConnector import DJConnector

from flask import Flask, request
import jwt
app = Flask(__name__)

"""
Protected route function decrator

Parameters:
    function: function to decreate, typically routes

Returns:
    Return function output if jwt authecation is successful, otherwise return error message
"""
def protected_route(function):
    def wrapper():
        try:
            jwt_payload = jwt.decode(request.headers.get('Authorization')[7:], os.environ['PUBLIC_KEY'], algorithm='RS256')
            return function(jwt_payload)
        except Exception as e:
            return str(e), 401

    wrapper.__name__ = function.__name__
    return wrapper

"""
Route to check if the server is alive or not
"""
@app.route('/api')
def hello_world():
    return 'Hello, World!'

"""
# Login route which uses datajoint login

Parameters:
    (html:POST:body): json with keys {databaseAddress: string, username: string, password: string}

Returns:
    dict(jwt=<JWT_TOKEN>): If sucessfully authenticated against the database
    or
    dict(error=<error_message>): With error message of why it failed
"""
@app.route('/api/login', methods=['POST'])
def login():
    # Check if request.json has the correct fields
    if not request.json.keys() >= {'databaseAddress', 'username', 'password'}:
        return dict(error='Invalid json body')

    # Try to login in with the database connection info, if true then create jwt key
    attempt_connection_result = DJConnector.attempt_login(request.json['databaseAddress'], request.json['username'], request.json['password'])
    if attempt_connection_result['result']:
        # Generate JWT key and send it back
        encoded_jwt = jwt.encode(request.json, os.environ['PRIVATE_KEY'], algorithm='RS256')
        return dict(jwt=encoded_jwt.decode())
    else:
        return dict(error=str(attempt_connection_result['error']))

"""
API route for fetching schema

Parameters:
    header: (html:GET:Authorization): Must include in format of: bearer <JWT-Token>

Returns:
    dict(schemaNames=<schemas>): If sucessfuly send back a list of schemas names
    or
    dict(error=<error_message>): With error message of why it failed
"""
@app.route('/api/list_schemas', methods=['GET'])
@protected_route
def list_schemas(jwt_payload):
    # Get all the schemas
    try:
        schemas_name = DJConnector.list_schemas(jwt_payload)
        return dict(schemaNames=schemas_name)
    except Exception as e:
        return str(e), 500

"""
API route for listing all tables under a given schema name

Parameters:
    header: (html:GET:Authorization): Must include in format of: bearer <JWT-Token>
    body: (html:POST:JSON): {"schemaName": <schema_name>}

Returns:
    dict(
        manualTables=[<tables_names>], 
        lookupTables=[<tables_names>], 
        computeTables=[<tables_name>], 
        partTables=[<parent_table.part_table_name>]
        ): If successful then send back a list of tables names
    or
    dict(error=<error_message>): With error message of why it failed
"""
@app.route('/api/list_tables', methods=['POST'])
@protected_route
def list_tables(jwt_payload):
    try:
        tables_dict_list = DJConnector.list_tables(jwt_payload, request.json["schemaName"])
        return dict(tableTypeAndNames = tables_dict_list)
    except Exception as e:
        return str(e), 500

"""
Route to fetch all tuples for a given table

Parameters:
    header: (html:GET:Authorization): Must include in format of: bearer <JWT-Token>
    body: (html:POST:JSON): {"schemaName": <schema_name>, "tableName": <table_name>} (NOTE: Table name must be in CamalCase)

Returns:
    dict(table_definition=table_definition): table_definition will be in string format
    or
    dict(error=<error_message>): With error message of why it failed
"""
@app.route('/api/fetch_tuples', methods=['POST'])
@protected_route
def fetch_tuples(jwt_payload):
    try:
        table_tuples = DJConnector.fetch_tuples(jwt_payload, request.json["schemaName"], request.json["tableName"])
        return dict(tuples = table_tuples)
    except Exception as e:
        return str(e), 500

"""
<<<<<<< HEAD
Route to fetch all tuples for a given table
=======
Route to get table definition
>>>>>>> 157c1417

Parameters:
    header: (html:GET:Authorization): Must include in format of: bearer <JWT-Token>
    body: (html:POST:JSON): {"schemaName": <schema_name>, "tableName": <table_name>} (NOTE: Table name must be in CamalCase)

Returns:
<<<<<<< HEAD
    dict(tuples=[tuples_as_dicts])
    or
    dict(error=<error_message>): With error message of why it failed
"""
@app.route('/api/get_table_attributes', methods=['POST'])
@protected_route
def get_table_attributes(jwt_payload):
    try:
        return DJConnector.get_table_attributes(jwt_payload, request.json["schemaName"], request.json["tableName"])
=======
    string: The table definition
    or
    dict(error=<error_message>): With error message of why it failed

"""
@app.route('/api/get_table_definition', methods=['POST'])
@protected_route
def get_table_definition(jwt_payload):
    try:
        table_definition = DJConnector.get_table_definition(jwt_payload, request.json["schemaName"], request.json["tableName"])
        return table_definition
>>>>>>> 157c1417
    except Exception as e:
        return str(e), 500

if __name__ == '__main__':
    app.run(host='0.0.0.0', port=5000)<|MERGE_RESOLUTION|>--- conflicted
+++ resolved
@@ -128,18 +128,13 @@
         return str(e), 500
 
 """
-<<<<<<< HEAD
 Route to fetch all tuples for a given table
-=======
-Route to get table definition
->>>>>>> 157c1417
 
 Parameters:
     header: (html:GET:Authorization): Must include in format of: bearer <JWT-Token>
     body: (html:POST:JSON): {"schemaName": <schema_name>, "tableName": <table_name>} (NOTE: Table name must be in CamalCase)
 
 Returns:
-<<<<<<< HEAD
     dict(tuples=[tuples_as_dicts])
     or
     dict(error=<error_message>): With error message of why it failed
@@ -149,7 +144,6 @@
 def get_table_attributes(jwt_payload):
     try:
         return DJConnector.get_table_attributes(jwt_payload, request.json["schemaName"], request.json["tableName"])
-=======
     string: The table definition
     or
     dict(error=<error_message>): With error message of why it failed
@@ -161,7 +155,6 @@
     try:
         table_definition = DJConnector.get_table_definition(jwt_payload, request.json["schemaName"], request.json["tableName"])
         return table_definition
->>>>>>> 157c1417
     except Exception as e:
         return str(e), 500
 
