--- conflicted
+++ resolved
@@ -2,21 +2,14 @@
 
 Observes [Semantic Versioning](https://semver.org/spec/v2.0.0.html) standard and [Keep a Changelog](https://keepachangelog.com/en/1.0.0/) convention.
 
-<<<<<<< HEAD
 ## [0.8.1] - 2023-03-17
 
 ### Added
+- Api endpoint `/spec` which returns the spec for the current dynamic routes [#156](https://github.com/datajoint/pharus/pull/156)
 - Support for presets in Dynamic forms [#157](https://github.com/datajoint/pharus/pull/157)
-=======
-## [0.8.1] - TBD
-
-### Added
-- Api endpoint `/spec` which returns the spec for the current dynamic routes [#156](https://github.com/datajoint/pharus/pull/156)
-
-### Bugfix
-
+
+### Bugfix
 - Added print statement to let user know if their component override has gone through [#156](https://github.com/datajoint/pharus/pull/156)
->>>>>>> da3c32c4
 
 ## [0.8.0] - 2023-02-06
 
